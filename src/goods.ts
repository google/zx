// Copyright 2022 Google LLC
//
// Licensed under the Apache License, Version 2.0 (the "License");
// you may not use this file except in compliance with the License.
// You may obtain a copy of the License at
//
//     https://www.apache.org/licenses/LICENSE-2.0
//
// Unless required by applicable law or agreed to in writing, software
// distributed under the License is distributed on an "AS IS" BASIS,
// WITHOUT WARRANTIES OR CONDITIONS OF ANY KIND, either express or implied.
// See the License for the specific language governing permissions and
// limitations under the License.

import assert from 'node:assert'
import * as globbyModule from 'globby'
import minimist from 'minimist'
import nodeFetch, { RequestInfo, RequestInit } from 'node-fetch'
import { createInterface } from 'node:readline'
<<<<<<< HEAD
import { $, ProcessOutput, within } from './core.js'
import { Duration, isString, MutedWritable, parseDuration } from './util.js'
=======
import { $, within, ProcessOutput } from './core.js'
import { Duration, isString, parseDuration } from './util.js'
>>>>>>> 74409aff
import chalk from 'chalk'

export { default as chalk } from 'chalk'
export { default as fs } from 'fs-extra'
export { default as which } from 'which'
export { default as YAML } from 'yaml'
export { default as path } from 'node:path'
export { default as os } from 'node:os'
export { ssh } from 'webpod'

export let argv = minimist(process.argv.slice(2))
export function updateArgv(args: string[]) {
  argv = minimist(args)
  ;(global as any).argv = argv
}

export const globby = Object.assign(function globby(
  patterns: string | readonly string[],
  options?: globbyModule.Options
) {
  return globbyModule.globby(patterns, options)
},
globbyModule)
export const glob = globby

export function sleep(duration: Duration) {
  return new Promise((resolve) => {
    setTimeout(resolve, parseDuration(duration))
  })
}

export async function fetch(url: RequestInfo, init?: RequestInit) {
  $.log({ kind: 'fetch', url, init })
  return nodeFetch(url, init)
}

export function echo(...args: any[]): void
export function echo(pieces: TemplateStringsArray, ...args: any[]) {
  let msg
  const lastIdx = pieces.length - 1
  if (
    Array.isArray(pieces) &&
    pieces.every(isString) &&
    lastIdx === args.length
  ) {
    msg =
      args.map((a, i) => pieces[i] + stringify(a)).join('') + pieces[lastIdx]
  } else {
    msg = [pieces, ...args].map(stringify).join(' ')
  }
  console.log(msg)
}

function stringify(arg: ProcessOutput | any) {
  if (arg instanceof ProcessOutput) {
    return arg.toString().replace(/\n$/, '')
  }
  return `${arg}`
}

export async function question(
  query?: string,
  options?: {
    choices?: string[]
    muted?: boolean
    mutedCharacter?: string
  }
): Promise<string> {
  let completer = undefined
  if (options && Array.isArray(options.choices)) {
    /* c8 ignore next 5 */
    completer = function completer(line: string) {
      const completions = options.choices as string[]
      const hits = completions.filter((c) => c.startsWith(line))
      return [hits.length ? hits : completions, line]
    }
  }

  const output = new MutedWritable(options?.mutedCharacter)

  const rl = createInterface({
    input: process.stdin,
    output,
    terminal: true,
    completer,
  })

  return new Promise((resolve) => {
    rl.question(query ?? '', (answer) => {
      rl.close()
      resolve(answer)
    })

    if (options && options.muted) {
      output.muted = true
    }
  })
}

export async function stdin() {
  let buf = ''
  process.stdin.setEncoding('utf8')
  for await (const chunk of process.stdin) {
    buf += chunk
  }
  return buf
}

export async function retry<T>(count: number, callback: () => T): Promise<T>
export async function retry<T>(
  count: number,
  duration: Duration | Generator<number>,
  callback: () => T
): Promise<T>
export async function retry<T>(
  count: number,
  a: Duration | Generator<number> | (() => T),
  b?: () => T
): Promise<T> {
  const total = count
  let callback: () => T
  let delayStatic = 0
  let delayGen: Generator<number> | undefined
  if (typeof a == 'function') {
    callback = a
  } else {
    if (typeof a == 'object') {
      delayGen = a
    } else {
      delayStatic = parseDuration(a)
    }
    assert(b)
    callback = b
  }
  let lastErr: unknown
  let attempt = 0
  while (count-- > 0) {
    attempt++
    try {
      return await callback()
    } catch (err) {
      let delay = 0
      if (delayStatic > 0) delay = delayStatic
      if (delayGen) delay = delayGen.next().value
      $.log({
        kind: 'retry',
        error:
          chalk.bgRed.white(' FAIL ') +
          ` Attempt: ${attempt}${total == Infinity ? '' : `/${total}`}` +
          (delay > 0 ? `; next in ${delay}ms` : ''),
      })
      lastErr = err
      if (count == 0) break
      if (delay) await sleep(delay)
    }
  }
  throw lastErr
}

export function* expBackoff(max: Duration = '60s', rand: Duration = '100ms') {
  const maxMs = parseDuration(max)
  const randMs = parseDuration(rand)
  let n = 1
  while (true) {
    const ms = Math.floor(Math.random() * randMs)
    yield Math.min(2 ** n++, maxMs) + ms
  }
}

export async function spinner<T>(callback: () => T): Promise<T>
export async function spinner<T>(title: string, callback: () => T): Promise<T>
export async function spinner<T>(
  title: string | (() => T),
  callback?: () => T
): Promise<T> {
  if (typeof title == 'function') {
    callback = title
    title = ''
  }
  let i = 0
  const spin = () =>
    process.stderr.write(`  ${'⠋⠙⠹⠸⠼⠴⠦⠧⠇⠏'[i++ % 10]} ${title}\r`)
  return within(async () => {
    $.verbose = false
    const id = setInterval(spin, 100)
    let result: T
    try {
      result = await callback!()
    } finally {
      clearInterval(id)
      process.stderr.write(' '.repeat(process.stdout.columns - 1) + '\r')
    }
    return result
  })
}<|MERGE_RESOLUTION|>--- conflicted
+++ resolved
@@ -17,13 +17,8 @@
 import minimist from 'minimist'
 import nodeFetch, { RequestInfo, RequestInit } from 'node-fetch'
 import { createInterface } from 'node:readline'
-<<<<<<< HEAD
-import { $, ProcessOutput, within } from './core.js'
+import { $, within, ProcessOutput } from './core.js'
 import { Duration, isString, MutedWritable, parseDuration } from './util.js'
-=======
-import { $, within, ProcessOutput } from './core.js'
-import { Duration, isString, parseDuration } from './util.js'
->>>>>>> 74409aff
 import chalk from 'chalk'
 
 export { default as chalk } from 'chalk'
