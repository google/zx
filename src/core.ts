// Copyright 2021 Google LLC
//
// Licensed under the Apache License, Version 2.0 (the "License");
// you may not use this file except in compliance with the License.
// You may obtain a copy of the License at
//
//     https://www.apache.org/licenses/LICENSE-2.0
//
// Unless required by applicable law or agreed to in writing, software
// distributed under the License is distributed on an "AS IS" BASIS,
// WITHOUT WARRANTIES OR CONDITIONS OF ANY KIND, either express or implied.
// See the License for the specific language governing permissions and
// limitations under the License.

import {
  type ChildProcess,
  type IOType,
  type StdioOptions,
  spawn,
  spawnSync,
} from 'node:child_process'
import { type Encoding } from 'node:crypto'
import { type AsyncHook, AsyncLocalStorage, createHook } from 'node:async_hooks'
import { type Readable, type Writable } from 'node:stream'
import fs from 'node:fs'
import { inspect } from 'node:util'
import { EOL as _EOL } from 'node:os'
import { EventEmitter } from 'node:events'
import {
  formatErrorMessage,
  formatExitMessage,
  getCallerLocation,
  getExitCodeInfo,
} from './error.js'
import {
  exec,
  buildCmd,
  chalk,
  which,
  ps,
  VoidStream,
  type ChalkInstance,
  type TSpawnStore,
} from './vendor-core.js'
import {
  type Duration,
  log,
  isString,
  isStringLiteral,
  bufToString,
  getLast,
  noop,
  once,
  parseBool,
  parseDuration,
  preferLocalBin,
  proxyOverride,
  quote,
  quotePowerShell,
  toCamelCase,
  randomId,
  bufArrJoin,
} from './util.js'

export { log, type LogEntry } from './util.js'

const CWD = Symbol('processCwd')
const SYNC = Symbol('syncExec')
const EOL = Buffer.from(_EOL)
const BR_CC = '\n'.charCodeAt(0)
const SIGTERM = 'SIGTERM'
const ENV_PREFIX = 'ZX_'
const storage = new AsyncLocalStorage<Options>()

function getStore() {
  return storage.getStore() || defaults
}

export function within<R>(callback: () => R): R {
  return storage.run({ ...getStore() }, callback)
}
// prettier-ignore
export interface Options {
  [CWD]:          string
  [SYNC]:         boolean
  cwd?:           string
  ac?:            AbortController
  signal?:        AbortSignal
  input?:         string | Buffer | Readable | ProcessOutput | ProcessPromise
  timeout?:       Duration
  timeoutSignal?: NodeJS.Signals
  stdio:          StdioOptions
  verbose:        boolean
  sync:           boolean
  env:            NodeJS.ProcessEnv
  shell:          string | true
  nothrow:        boolean
  prefix:         string
  postfix:        string
  quote?:         typeof quote
  quiet:          boolean
  detached:       boolean
  preferLocal:    boolean | string | string[]
  spawn:          typeof spawn
  spawnSync:      typeof spawnSync
  store?:         TSpawnStore
  log:            typeof log
  kill:           typeof kill
  killSignal?:    NodeJS.Signals
  halt?:          boolean
}

// prettier-ignore
export const defaults: Options = resolveDefaults({
  [CWD]:          process.cwd(),
  [SYNC]:         false,
  verbose:        false,
  env:            process.env,
  sync:           false,
  shell:          true,
  stdio:          'pipe',
  nothrow:        false,
  quiet:          false,
  prefix:         '',
  postfix:        '',
  detached:       false,
  preferLocal:    false,
  spawn,
  spawnSync,
  log,
  kill,
  killSignal:     SIGTERM,
  timeoutSignal:  SIGTERM,
})

// prettier-ignore
export interface Shell<
  S = false,
  R = S extends true ? ProcessOutput : ProcessPromise,
> {
  (pieces: TemplateStringsArray, ...args: any[]): R
  <O extends Partial<Options> = Partial<Options>, R = O extends { sync: true } ? Shell<true> : Shell>(opts: O): R
  sync: {
    (pieces: TemplateStringsArray, ...args: any[]): ProcessOutput
    (opts: Partial<Omit<Options, 'sync'>>): Shell<true>
  }
}

export const $: Shell & Options = new Proxy<Shell & Options>(
  function (pieces: TemplateStringsArray | Partial<Options>, ...args: any) {
    const snapshot = getStore()
    if (!Array.isArray(pieces)) {
      return function (this: any, ...args: any) {
        const self = this
        return within(() =>
          Object.assign($, snapshot, pieces).apply(self, args)
        )
      }
    }
    const from = getCallerLocation()
    if (pieces.some((p) => p == undefined))
      throw new Error(`Malformed command at ${from}`)

    checkShell()
    checkQuote()

    let resolve: Resolve, reject: Resolve
    const process = new ProcessPromise((...args) => ([resolve, reject] = args))
    const cmd = buildCmd(
      $.quote as typeof quote,
      pieces as TemplateStringsArray,
      args
    ) as string
    const sync = snapshot[SYNC]

    process._bind(
      cmd,
      from,
      resolve!,
      (v: ProcessOutput) => {
        reject!(v)
        if (sync) throw v
      },
      snapshot
    )

    if (process.stage !== 'halted' || sync) process.run()

    return sync ? process.output : process
  } as Shell & Options,
  {
    set(_, key, value) {
      const target = key in Function.prototype ? _ : getStore()
      Reflect.set(target, key === 'sync' ? SYNC : key, value)

      return true
    },
    get(_, key) {
      if (key === 'sync') return $({ sync: true })

      const target = key in Function.prototype ? _ : getStore()
      return Reflect.get(target, key)
    },
  }
)

type Resolve = (out: ProcessOutput) => void

type PipeDest = Writable | ProcessPromise | TemplateStringsArray | string
type PipeMethod = {
  (dest: TemplateStringsArray, ...args: any[]): ProcessPromise
  <D extends Writable>(dest: D): D & PromiseLike<ProcessOutput & D>
  <D extends ProcessPromise>(dest: D): D
}

type ProcessStage = 'halted' | 'pending' | 'fulfilled' | 'rejected'

export class ProcessPromise extends Promise<ProcessOutput> {
  private _id = randomId()
  private _command = ''
  private _from = ''
  private _snapshot = getStore()
  private _stdio?: StdioOptions
  private _nothrow?: boolean
  private _quiet?: boolean
  private _verbose?: boolean
  private _timeout?: number
  private _timeoutSignal?: NodeJS.Signals
  private _timeoutId?: NodeJS.Timeout
  private _halted?: boolean
  private _piped = false
  private _pipedFrom?: ProcessPromise
  private _run = false
  private _ee = new EventEmitter()
  private _stdin = new VoidStream()
  #stage: ProcessStage = 'pending'
  private _zurk: ReturnType<typeof exec> | null = null
  private _output: ProcessOutput | null = null
  private _reject: Resolve = noop
  private _resolve: Resolve = noop

  _bind(
    cmd: string,
    from: string,
    resolve: Resolve,
    reject: Resolve,
    options: Options
  ) {
    this._command = cmd
    this._from = from
    this._resolve = (out) => {
      resolve(out)
      this.#stage = 'fulfilled'
    }
    this._reject = (out) => {
      reject(out)
      this.#stage = 'rejected'
    }
    this._snapshot = { ac: new AbortController(), ...options }
  }

  run(): ProcessPromise {
    if (this._run) return this // The _run() can be called from a few places.
    this._halted = false
    this._run = true
    this._pipedFrom?.run()

    const self = this
    const $ = self._snapshot
    const id = self.id
    const sync = $[SYNC]
    const timeout = self._timeout ?? $.timeout
    const timeoutSignal = self._timeoutSignal ?? $.timeoutSignal

    if ($.preferLocal) {
      const dirs =
        $.preferLocal === true ? [$.cwd, $[CWD]] : [$.preferLocal].flat()
      $.env = preferLocalBin($.env, ...dirs)
    }

    $.log({
      kind: 'cmd',
      cmd: self.cmd,
      verbose: self.isVerbose(),
      id,
    })

    // prettier-ignore
    this._zurk = exec({
      sync,
      id,
      cmd:      self.fullCmd,
      cwd:      $.cwd ?? $[CWD],
      input:    ($.input as ProcessPromise | ProcessOutput)?.stdout ?? $.input,
      ac:       $.ac,
      signal:   $.signal,
      shell:    isString($.shell) ? $.shell : true,
      env:      $.env,
      spawn:    $.spawn,
      spawnSync:$.spawnSync,
      store:    $.store,
      stdin:    self._stdin,
      stdio:    self._stdio ?? $.stdio,
      detached: $.detached,
      ee:       self._ee,
      run: (cb) => cb(),
      on: {
        start: () => {
          !sync && timeout && self.timeout(timeout, timeoutSignal)
        },
        stdout: (data) => {
          // If process is piped, don't print output.
          if (self._piped) return
          $.log({ kind: 'stdout', data, verbose: self.isVerbose(), id })
        },
        stderr: (data) => {
          // Stderr should be printed regardless of piping.
          $.log({ kind: 'stderr', data, verbose: !self.isQuiet(), id })
        },
        end: (data, c) => {
          const { error, status, signal, duration, ctx } = data
          const { stdout, stderr, stdall } = ctx.store
          const dto: ProcessOutputLazyDto = {
            code: () => status,
            signal: () => signal,
            duration: () => duration,
            stdout: once(() => bufArrJoin(stdout)),
            stderr: once(() => bufArrJoin(stderr)),
            stdall: once(() => bufArrJoin(stdall)),
            message: once(() => ProcessOutput.getExitMessage(
              status,
              signal,
              dto.stderr(),
              self._from
            )),
            ...error && {
              code: () => null,
              signal: () => null,
              message: () => ProcessOutput.getErrorMessage(error, self._from)
            }
          }

          // Ensures EOL
          if (stdout.length && getLast(getLast(stdout)) !== BR_CC) c.on.stdout!(EOL, c)
          if (stderr.length && getLast(getLast(stderr)) !== BR_CC) c.on.stderr!(EOL, c)

          $.log({ kind: 'end', signal, exitCode: status, duration, error, verbose: self.isVerbose(), id })
          const output = self._output = new ProcessOutput(dto)

          if (error || status !== 0 && !self.isNothrow()) {
            self._reject(output)
          } else {
            self._resolve(output)
          }
        },
      },
    })

    return this
  }

  // Essentials
  pipe!: PipeMethod & {
    [key in keyof TSpawnStore]: PipeMethod
  }
  // prettier-ignore
  static {
    Object.defineProperty(this.prototype, 'pipe', { get() {
      const self = this
      const getPipeMethod = (kind: keyof TSpawnStore): PipeMethod => function (dest: PipeDest, ...args: any[]) { return self._pipe.call(self, kind, dest, ...args) }
      const stdout = getPipeMethod('stdout')
      const stderr = getPipeMethod('stderr')
      const stdall = getPipeMethod('stdall')
      return Object.assign(stdout, { stderr, stdout, stdall })
    }})
  }
  private _pipe(
    source: keyof TSpawnStore,
    dest: PipeDest,
    ...args: any[]
  ): (Writable & PromiseLike<ProcessPromise & Writable>) | ProcessPromise {
    if (isStringLiteral(dest, ...args))
      return this.pipe[source](
        $({
          halt: true,
          ac: this._snapshot.ac,
          signal: this._snapshot.signal,
        })(dest as TemplateStringsArray, ...args)
      )

    this._piped = true

    const ee = this._ee
    const from = new VoidStream()
    const fill = () => {
      for (const chunk of this._zurk!.store[source]) from.write(chunk)
      return true
    }
    const fillEnd = () => this.stage === 'fulfilled' && fill() && from.end()

    if (this.stage !== 'fulfilled') {
      const onData = (chunk: string | Buffer) => from.write(chunk)
      ee.once(source, () => {
        fill()
        ee.on(source, onData)
      }).once('end', () => {
        ee.removeListener(source, onData)
        from.end()
      })
    }

    if (isString(dest)) dest = fs.createWriteStream(dest)

    if (dest instanceof ProcessPromise) {
      dest._pipedFrom = this

      if (dest.stage === 'halted' && this.stage === 'halted') {
        ee.once('start', () => from.pipe(dest.run()._stdin))
      } else {
        this.catch((e) => (dest.isNothrow() ? noop : dest._reject(e)))
        from.pipe(dest.run()._stdin)
      }
      fillEnd()
      return dest
    }

    from.once('end', () => dest.emit('end-piped-from')).pipe(dest)
    fillEnd()
    return promisifyStream(dest, this) as Writable &
      PromiseLike<ProcessPromise & Writable>
  }

  abort(reason?: string) {
    if (this.signal !== this._snapshot.ac?.signal)
      throw new Error('The signal is controlled by another process.')

    if (!this.child)
      throw new Error('Trying to abort a process without creating one.')

    this._zurk?.ac.abort(reason)
  }

  kill(signal = $.killSignal): Promise<void> {
    if (!this.child)
      throw new Error('Trying to kill a process without creating one.')
    if (!this.child.pid) throw new Error('The process pid is undefined.')

    return $.kill(this.child.pid, signal)
  }

  /**
   *  @deprecated Use $({halt: true})`cmd` instead.
   */
  halt(): this {
    return this
  }

  get stage(): ProcessStage {
    if (this._halted ?? this._snapshot.halt ?? false) {
      return 'halted'
    }

    return this.#stage
  }

  // Getters
  get id() {
    return this._id
  }

  get pid(): number | undefined {
    return this.child?.pid
  }

  get cmd(): string {
    return this._command
  }

  get fullCmd(): string {
    return this._snapshot.prefix + this.cmd + this._snapshot.postfix
  }

  get child(): ChildProcess | undefined {
    return this._zurk?.child
  }

  get stdin(): Writable {
    return this.child?.stdin!
  }

  get stdout(): Readable {
    return this.child?.stdout!
  }

  get stderr(): Readable {
    return this.child?.stderr!
  }

  get exitCode(): Promise<number | null> {
    return this.then(
      (p) => p.exitCode,
      (p) => p.exitCode
    )
  }

  get signal(): AbortSignal | undefined {
    return this._snapshot.signal || this._snapshot.ac?.signal
  }

  get output(): ProcessOutput | null {
    return this._output
  }

  // Configurators
  stdio(
    stdin: IOType,
    stdout: IOType = 'pipe',
    stderr: IOType = 'pipe'
  ): ProcessPromise {
    this._stdio = [stdin, stdout, stderr]
    return this
  }

  nothrow(v = true): ProcessPromise {
    this._nothrow = v
    return this
  }

  quiet(v = true): ProcessPromise {
    this._quiet = v
    return this
  }

  verbose(v = true): ProcessPromise {
    this._verbose = v
    return this
  }

<<<<<<< HEAD
  timeout(d: Duration, signal = $.timeoutSignal): ProcessPromise {
    if (this.stage === 'fulfilled') return this
=======
  timeout(
    d: Duration,
    signal = this._timeoutSignal || $.timeoutSignal
  ): ProcessPromise {
    if (this._resolved) return this
>>>>>>> 437a80f0

    this._timeout = parseDuration(d)
    this._timeoutSignal = signal

    if (this._timeoutId) clearTimeout(this._timeoutId)
    if (this._timeout && this._run) {
      this._timeoutId = setTimeout(
        () => this.kill(this._timeoutSignal),
        this._timeout
      )
      this.finally(() => clearTimeout(this._timeoutId)).catch(noop)
    }
    return this
  }

  // Output formatters
  json<T = any>(): Promise<T> {
    return this.then((p) => p.json<T>())
  }

  text(encoding?: Encoding): Promise<string> {
    return this.then((p) => p.text(encoding))
  }

  lines(): Promise<string[]> {
    return this.then((p) => p.lines())
  }

  buffer(): Promise<Buffer> {
    return this.then((p) => p.buffer())
  }

  blob(type?: string): Promise<Blob> {
    return this.then((p) => p.blob(type))
  }

  isQuiet(): boolean {
    return this._quiet ?? this._snapshot.quiet
  }

  isVerbose(): boolean {
    return (this._verbose ?? this._snapshot.verbose) && !this.isQuiet()
  }

  isNothrow(): boolean {
    return this._nothrow ?? this._snapshot.nothrow
  }

  // Promise API
  then<R = ProcessOutput, E = ProcessOutput>(
    onfulfilled?:
      | ((value: ProcessOutput) => PromiseLike<R> | R)
      | undefined
      | null,
    onrejected?:
      | ((reason: ProcessOutput) => PromiseLike<E> | E)
      | undefined
      | null
  ): Promise<R | E> {
    return super.then(onfulfilled, onrejected)
  }

  catch<T = ProcessOutput>(
    onrejected?:
      | ((reason: ProcessOutput) => PromiseLike<T> | T)
      | undefined
      | null
  ): Promise<ProcessOutput | T> {
    return super.catch(onrejected)
  }

  // Async iterator API
  async *[Symbol.asyncIterator]() {
    let last: string | undefined
    const getLines = (chunk: Buffer | string) => {
      const lines = ((last || '') + bufToString(chunk)).split('\n')
      last = lines.pop()
      return lines
    }

    for (const chunk of this._zurk!.store.stdout) {
      const lines = getLines(chunk)
      for (const line of lines) yield line
    }

    for await (const chunk of this.stdout[Symbol.asyncIterator]
      ? this.stdout
      : VoidStream.from(this.stdout)) {
      const lines = getLines(chunk)
      for (const line of lines) yield line
    }

    if (last) yield last

    if ((await this.exitCode) !== 0) throw this._output
  }

  // Stream-like API
  private writable = true
  private emit(event: string, ...args: any[]) {
    return this
  }
  private on(event: string, cb: any) {
    this._stdin.on(event, cb)
    return this
  }
  private once(event: string, cb: any) {
    this._stdin.once(event, cb)
    return this
  }
  private write(data: any, encoding: BufferEncoding, cb: any) {
    this._stdin.write(data, encoding, cb)
    return this
  }
  private end(chunk: any, cb: any) {
    this._stdin.end(chunk, cb)
    return this
  }
  private removeListener(event: string, cb: any) {
    this._stdin.removeListener(event, cb)
    return this
  }
}

type GettersRecord<T extends Record<any, any>> = { [K in keyof T]: () => T[K] }

type ProcessOutputLazyDto = GettersRecord<{
  code: number | null
  signal: NodeJS.Signals | null
  stdout: string
  stderr: string
  stdall: string
  message: string
  duration: number
}>

export class ProcessOutput extends Error {
  private readonly _code: number | null = null
  private readonly _signal: NodeJS.Signals | null
  private readonly _stdout: string
  private readonly _stderr: string
  private readonly _combined: string
  private readonly _duration: number

  constructor(dto: ProcessOutputLazyDto)
  constructor(
    code: number | null,
    signal: NodeJS.Signals | null,
    stdout: string,
    stderr: string,
    combined: string,
    message: string,
    duration?: number
  )
  constructor(
    code: number | null | ProcessOutputLazyDto,
    signal: NodeJS.Signals | null = null,
    stdout: string = '',
    stderr: string = '',
    combined: string = '',
    message: string = '',
    duration: number = 0
  ) {
    super(message)
    this._signal = signal
    this._stdout = stdout
    this._stderr = stderr
    this._combined = combined
    this._duration = duration
    if (code !== null && typeof code === 'object') {
      Object.defineProperties(this, {
        _code: { get: code.code },
        _signal: { get: code.signal },
        _duration: { get: code.duration },
        _stdout: { get: code.stdout },
        _stderr: { get: code.stderr },
        _combined: { get: code.stdall },
        message: { get: code.message },
      })
    } else {
      this._code = code
    }
  }

  toString(): string {
    return this._combined
  }

  json<T = any>(): T {
    return JSON.parse(this._combined)
  }

  buffer(): Buffer {
    return Buffer.from(this._combined)
  }

  blob(type = 'text/plain'): Blob {
    if (!globalThis.Blob)
      throw new Error(
        'Blob is not supported in this environment. Provide a polyfill'
      )
    return new Blob([this.buffer()], { type })
  }

  text(encoding: Encoding = 'utf8'): string {
    return encoding === 'utf8'
      ? this.toString()
      : this.buffer().toString(encoding)
  }

  lines(): string[] {
    return this.valueOf().split(/\r?\n/)
  }

  valueOf(): string {
    return this._combined.trim()
  }

  get stdout(): string {
    return this._stdout
  }

  get stderr(): string {
    return this._stderr
  }

  get exitCode(): number | null {
    return this._code
  }

  get signal(): NodeJS.Signals | null {
    return this._signal
  }

  get duration(): number {
    return this._duration
  }

  static getExitMessage = formatExitMessage

  static getErrorMessage = formatErrorMessage;

  [inspect.custom](): string {
    let stringify = (s: string, c: ChalkInstance) =>
      s.length === 0 ? "''" : c(inspect(s))
    return `ProcessOutput {
  stdout: ${stringify(this.stdout, chalk.green)},
  stderr: ${stringify(this.stderr, chalk.red)},
  signal: ${inspect(this.signal)},
  exitCode: ${(this.exitCode === 0 ? chalk.green : chalk.red)(this.exitCode)}${
    getExitCodeInfo(this.exitCode)
      ? chalk.grey(' (' + getExitCodeInfo(this.exitCode) + ')')
      : ''
  },
  duration: ${this.duration}
}`
  }
}

export function usePowerShell() {
  $.shell = which.sync('powershell.exe')
  $.prefix = ''
  $.postfix = '; exit $LastExitCode'
  $.quote = quotePowerShell
}

export function usePwsh() {
  $.shell = which.sync('pwsh')
  $.prefix = ''
  $.postfix = '; exit $LastExitCode'
  $.quote = quotePowerShell
}

export function useBash() {
  $.shell = which.sync('bash')
  $.prefix = 'set -euo pipefail;'
  $.postfix = ''
  $.quote = quote
}

try {
  useBash()
} catch (err) {}

function checkShell() {
  if (!$.shell)
    throw new Error(`No shell is available: https://ï.at/zx-no-shell`)
}

function checkQuote() {
  if (!$.quote)
    throw new Error('No quote function is defined: https://ï.at/no-quote-func')
}

let cwdSyncHook: AsyncHook

export function syncProcessCwd(flag: boolean = true) {
  cwdSyncHook =
    cwdSyncHook ||
    createHook({
      init: syncCwd,
      before: syncCwd,
      promiseResolve: syncCwd,
      after: syncCwd,
      destroy: syncCwd,
    })
  if (flag) cwdSyncHook.enable()
  else cwdSyncHook.disable()
}

function syncCwd() {
  if ($[CWD] != process.cwd()) process.chdir($[CWD])
}

export function cd(dir: string | ProcessOutput) {
  if (dir instanceof ProcessOutput) {
    dir = dir.toString().trim()
  }

  $.log({ kind: 'cd', dir, verbose: !$.quiet && $.verbose })
  process.chdir(dir)
  $[CWD] = process.cwd()
}

export async function kill(pid: number, signal = $.killSignal) {
  const children = await ps.tree({ pid, recursive: true })
  for (const p of children) {
    try {
      process.kill(+p.pid, signal)
    } catch (e) {}
  }
  try {
    process.kill(-pid, signal)
  } catch (e) {
    try {
      process.kill(+pid, signal)
    } catch (e) {}
  }
}

const promisifyStream = <S extends Writable>(
  stream: S,
  from: ProcessPromise
): S & PromiseLike<ProcessOutput & S> =>
  proxyOverride(stream as S & PromiseLike<ProcessOutput & S>, {
    then(res: any = noop, rej: any = noop) {
      return new Promise((_res, _rej) =>
        stream
          .once('error', (e) => _rej(rej(e)))
          .once('finish', () =>
            _res(res(proxyOverride(stream, (from as any)._output)))
          )
          .once('end-piped-from', () =>
            _res(res(proxyOverride(stream, (from as any)._output)))
          )
      )
    },
    run() {
      return from.run()
    },
    _pipedFrom: from,
    pipe(...args: any) {
      const piped = stream.pipe.apply(stream, args)
      return piped instanceof ProcessPromise
        ? piped
        : promisifyStream(piped as Writable, from)
    },
  })

export function resolveDefaults(
  defs: Options = defaults,
  prefix: string = ENV_PREFIX,
  env = process.env
) {
  const allowed = new Set([
    'cwd',
    'preferLocal',
    'detached',
    'verbose',
    'quiet',
    'timeout',
    'timeoutSignal',
    'killSignal',
    'prefix',
    'postfix',
    'shell',
  ])

  return Object.entries(env).reduce<Options>((m, [k, v]) => {
    if (v && k.startsWith(prefix)) {
      const _k = toCamelCase(k.slice(prefix.length))
      const _v = parseBool(v)
      if (allowed.has(_k)) (m as any)[_k] = _v
    }
    return m
  }, defs)
}<|MERGE_RESOLUTION|>--- conflicted
+++ resolved
@@ -536,16 +536,11 @@
     return this
   }
 
-<<<<<<< HEAD
-  timeout(d: Duration, signal = $.timeoutSignal): ProcessPromise {
-    if (this.stage === 'fulfilled') return this
-=======
   timeout(
     d: Duration,
     signal = this._timeoutSignal || $.timeoutSignal
   ): ProcessPromise {
-    if (this._resolved) return this
->>>>>>> 437a80f0
+    if (this.stage === 'fulfilled') return this
 
     this._timeout = parseDuration(d)
     this._timeoutSignal = signal
