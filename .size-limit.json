[
  {
<<<<<<< HEAD
    "name": "zx-lite",
    "path": [
      "build/core.cjs",
      "build/core.js",
      "build/core.d.ts",
      "build/deno.js",
      "build/esblib.js",
      "build/util.cjs",
      "build/util.js",
      "build/util.d.ts",
      "build/vendor-core.cjs",
      "build/vendor-core.js",
      "build/vendor-core.d.ts",
      "README.md",
      "LICENSE"
    ],
    "limit": "111 kB",
=======
    "name": "zx/core",
    "path": ["build/core.cjs", "build/util.cjs", "build/vendor-core.cjs"],
    "limit": "77.3 kB",
>>>>>>> 9e2ce2ed
    "brotli": false,
    "gzip": false
  },
  {
    "name": "js parts",
    "path": "build/*.{js,cjs}",
    "limit": "813.5 kB",
    "brotli": false,
    "gzip": false
  },
  {
    "name": "libdefs",
    "path": "build/*.d.ts",
<<<<<<< HEAD
    "limit": "39.5 kB",
=======
    "limit": "39.42 kB",
>>>>>>> 9e2ce2ed
    "brotli": false,
    "gzip": false
  },
  {
    "name": "vendor",
    "path": "build/vendor-*",
    "limit": "767.12 kB",
    "brotli": false,
    "gzip": false
  },
  {
    "name": "all",
    "path": ["build/*", "man/*", "README.md", "LICENSE"],
    "limit": "866 kB",
    "brotli": false,
    "gzip": false
  }
]<|MERGE_RESOLUTION|>--- conflicted
+++ resolved
@@ -1,6 +1,5 @@
 [
   {
-<<<<<<< HEAD
     "name": "zx-lite",
     "path": [
       "build/core.cjs",
@@ -18,11 +17,6 @@
       "LICENSE"
     ],
     "limit": "111 kB",
-=======
-    "name": "zx/core",
-    "path": ["build/core.cjs", "build/util.cjs", "build/vendor-core.cjs"],
-    "limit": "77.3 kB",
->>>>>>> 9e2ce2ed
     "brotli": false,
     "gzip": false
   },
@@ -36,11 +30,7 @@
   {
     "name": "libdefs",
     "path": "build/*.d.ts",
-<<<<<<< HEAD
     "limit": "39.5 kB",
-=======
-    "limit": "39.42 kB",
->>>>>>> 9e2ce2ed
     "brotli": false,
     "gzip": false
   },
