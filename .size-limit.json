--- conflicted
+++ resolved
@@ -16,11 +16,7 @@
   {
     "name": "dts libdefs",
     "path": "build/*.d.ts",
-<<<<<<< HEAD
     "limit": "39.33 kB",
-=======
-    "limit": "39.4 kB",
->>>>>>> 1a0d337a
     "brotli": false,
     "gzip": false
   },
@@ -34,11 +30,7 @@
   {
     "name": "all",
     "path": "build/*",
-<<<<<<< HEAD
     "limit": "851.14 kB",
-=======
-    "limit": "852.5 kB",
->>>>>>> 1a0d337a
     "brotli": false,
     "gzip": false
   }
