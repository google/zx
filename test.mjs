--- conflicted
+++ resolved
@@ -12,13 +12,9 @@
 // See the License for the specific language governing permissions and
 // limitations under the License.
 
-<<<<<<< HEAD
-import {strict as assert} from 'assert'
+import {strict as assert, deepEqual} from 'assert'
 import {inspect} from 'util'
-=======
-import {strict as assert, deepEqual} from 'assert'
 import path from 'path'
->>>>>>> 07d134b7
 
 { // Only stdout is used during command substitution
   let hello = await $`echo Error >&2; echo Hello`
