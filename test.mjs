--- conflicted
+++ resolved
@@ -12,12 +12,8 @@
 // See the License for the specific language governing permissions and
 // limitations under the License.
 
-<<<<<<< HEAD
-import {strict as assert} from 'assert'
+import {strict as assert, deepEqual} from 'assert'
 import path from 'path'
-=======
-import {strict as assert, deepEqual} from 'assert'
->>>>>>> 3f5d50ac
 
 { // Only stdout is used during command substitution
   let hello = await $`echo Error >&2; echo Hello`
