{
<<<<<<< HEAD
  "name": "@cspotcode/zx",
  "version": "3.0.0",
=======
  "name": "zx",
  "version": "3.1.0",
>>>>>>> 662fed5c
  "description": "A tool for writing better scripts",
  "main": "index.cjs",
  "types": "index.d.ts",
  "exports": {
    ".": {
      "import": "./import.mjs",
      "require": "./index.cjs"
    }
  },
  "bin": {
    "zx": "zx.mjs"
  },
  "engines": {
    "node": ">= 14.8.0"
  },
  "scripts": {
    "build": ".github/scripts/build.mjs",
    "test": "node zx.mjs test.mjs"
  },
  "dependencies": {
    "@types/fs-extra": "^9.0.12",
    "@types/minimist": "^1.2.2",
    "@types/node": "^16.6",
    "@types/node-fetch": "^2.5.12",
    "chalk": "^4.1.2",
    "globby": "^12.0.1"
  },
  "devDependencies": {
    "esbuild": "^0.12.22",
    "fs-extra": "^10.0.0",
    "node-fetch": "^2.6.1",
    "minimist": "^1.2.5",
    "which": "^2.0.2"
  },
  "files": [
    "*.mjs",
    "!index.mjs",
    "*.cjs",
    "*.d.ts"
  ],
  "repository": "cspotcode/zx",
  "author": "Anton Medvedev <anton@medv.io>",
  "license": "Apache-2.0"
}<|MERGE_RESOLUTION|>--- conflicted
+++ resolved
@@ -1,11 +1,6 @@
 {
-<<<<<<< HEAD
   "name": "@cspotcode/zx",
-  "version": "3.0.0",
-=======
-  "name": "zx",
   "version": "3.1.0",
->>>>>>> 662fed5c
   "description": "A tool for writing better scripts",
   "main": "index.cjs",
   "types": "index.d.ts",
