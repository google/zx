// Copyright 2022 Google LLC
//
// Licensed under the Apache License, Version 2.0 (the "License");
// you may not use this file except in compliance with the License.
// You may obtain a copy of the License at
//
//     https://www.apache.org/licenses/LICENSE-2.0
//
// Unless required by applicable law or agreed to in writing, software
// distributed under the License is distributed on an "AS IS" BASIS,
// WITHOUT WARRANTIES OR CONDITIONS OF ANY KIND, either express or implied.
// See the License for the specific language governing permissions and
// limitations under the License.

import assert from 'node:assert'
import fs from 'node:fs'
import { test, describe } from 'node:test'
import {
  exitCodeInfo,
  errnoMessage,
  formatCmd,
  isString,
  isStringLiteral,
  noop,
  parseDuration,
  quote,
  quotePowerShell,
  randomId,
  // normalizeMultilinePieces,
  getCallerLocationFromString,
  getVersion,
  tempdir,
  tempfile,
  preferLocalBin,
  camelToSnake,
  snakeToCamel,
} from '../build/util.js'

describe('util', () => {
  test('exitCodeInfo()', () => {
    assert.equal(exitCodeInfo(2), 'Misuse of shell builtins')
  })

  test('errnoMessage()', () => {
    assert.equal(errnoMessage(-2), 'No such file or directory')
    assert.equal(errnoMessage(1e9), 'Unknown error')
    assert.equal(errnoMessage(undefined), 'Unknown error')
  })

  test('randomId()', () => {
    assert.ok(/^[a-z0-9]+$/.test(randomId()))
    assert.ok(
      new Set(Array.from({ length: 1000 }).map(() => randomId())).size === 1000
    )
  })

  test('noop()', () => {
    assert.ok(noop() === undefined)
  })

  test('isString()', () => {
    assert.ok(isString('string'))
    assert.ok(!isString(1))
  })

  test('isStringLiteral()', () => {
    const bar = 'baz'
    assert.ok(isStringLiteral``)
    assert.ok(isStringLiteral`foo`)
    assert.ok(isStringLiteral`foo ${bar}`)

    assert.ok(!isStringLiteral(''))
    assert.ok(!isStringLiteral('foo'))
    assert.ok(!isStringLiteral(['foo']))
  })

  test('quote()', () => {
    assert.ok(quote('string') === 'string')
    assert.ok(quote(`'\f\n\r\t\v\0`) === `$'\\'\\f\\n\\r\\t\\v\\0'`)
  })

  test('quotePowerShell()', () => {
    assert.equal(quotePowerShell('string'), 'string')
    assert.equal(quotePowerShell(`'`), `''''`)
  })

  test('duration parsing works', () => {
    assert.equal(parseDuration(1000), 1000)
    assert.equal(parseDuration('2s'), 2000)
    assert.equal(parseDuration('500ms'), 500)
    assert.equal(parseDuration('2m'), 120000)
    assert.throws(() => parseDuration('f2ms'))
    assert.throws(() => parseDuration('2mss'))
    assert.throws(() => parseDuration('100'))
    assert.throws(() => parseDuration(NaN))
    assert.throws(() => parseDuration(-1))
  })

  test('formatCwd works', () => {
    assert.equal(
      formatCmd(`echo $'hi'`),
      "$ \u001b[92mecho\u001b[39m \u001b[93m$\u001b[39m\u001b[93m'hi\u001b[39m\u001b[93m'\u001b[39m\n"
    )
    assert.equal(
      formatCmd(`while true; do "$" done`),
      '$ \u001b[96mwhile\u001b[39m \u001b[92mtrue\u001b[39m\u001b[96m;\u001b[39m \u001b[96mdo\u001b[39m \u001b[93m"$\u001b[39m\u001b[93m"\u001b[39m \u001b[96mdone\u001b[39m\n'
    )
    assert.equal(
      formatCmd(`echo '\n str\n'`),
      "$ \u001b[92mecho\u001b[39m \u001b[93m'\u001b[39m\n> \u001b[93m str\u001b[39m\n> \u001b[93m'\u001b[39m\n"
    )
    assert.equal(
      formatCmd(`$'\\''`),
      "$ \u001b[93m$\u001b[39m\u001b[93m'\u001b[39m\u001b[93m\\\u001b[39m\u001b[93m'\u001b[39m\u001b[93m'\u001b[39m\n"
    )
  })

  // test('normalizeMultilinePieces()', () => {
  //   assert.equal(
  //     normalizeMultilinePieces([' a ', 'b    c    d', ' e']).join(','),
  //     ' a ,b c d, e'
  //   )
  // })
})

test('getCallerLocation: empty', () => {
  assert.equal(getCallerLocationFromString(), 'unknown')
})

test('getCallerLocation: no-match', () => {
  assert.equal(getCallerLocationFromString('stack\nstring'), 'stack\nstring')
})

test(`getCallerLocationFromString-v8`, () => {
  const stack = `
    Error
      at getCallerLocation (/Users/user/test.js:22:17)
      at e (/Users/user/test.js:34:13)
      at d (/Users/user/test.js:11:5)
      at c (/Users/user/test.js:8:5)
      at b (/Users/user/test.js:5:5)
      at a (/Users/user/test.js:2:5)
      at Object.<anonymous> (/Users/user/test.js:37:1)
      at Module._compile (node:internal/modules/cjs/loader:1254:14)
      at Module._extensions..js (node:internal/modules/cjs/loader:1308:10)
      at Module.load (node:internal/modules/cjs/loader:1117:32)
      at Module._load (node:internal/modules/cjs/loader:958:12)
    `
  assert.match(getCallerLocationFromString(stack), /^.*:11:5.*$/)
})

test(`getCallerLocationFromString-JSC`, () => {
  const stack = `
    getCallerLocation@/Users/user/test.js:22:17
    e@/Users/user/test.js:34:13
    d@/Users/user/test.js:11:5
    c@/Users/user/test.js:8:5
    b@/Users/user/test.js:5:5
    a@/Users/user/test.js:2:5
    module code@/Users/user/test.js:37:1
    evaluate@[native code]
    moduleEvaluation@[native code]
    moduleEvaluation@[native code]
    @[native code]
    asyncFunctionResume@[native code]
    promiseReactionJobWithoutPromise@[native code]
    promiseReactionJob@[native code]
    d@/Users/user/test.js:11:5
  `
  assert.match(getCallerLocationFromString(stack), /^.*:11:5.*$/)
})

test('tempdir() creates temporary folders', () => {
  assert.match(tempdir(), /\/zx-/)
  assert.match(tempdir('foo'), /\/foo$/)
})

test('tempfile() creates temporary files', () => {
  assert.match(tempfile(), /\/zx-.+/)
  assert.match(tempfile('foo.txt'), /\/zx-.+\/foo\.txt$/)

  const tf = tempfile('bar.txt', 'bar')
  assert.match(tf, /\/zx-.+\/bar\.txt$/)
  assert.equal(fs.readFileSync(tf, 'utf-8'), 'bar')
})

test('preferLocalBin()', () => {
  const env = {
    PATH: '/usr/bin:/bin:/usr/sbin:/sbin:/usr/local/bin:/usr/local/sbin',
  }
  const _env = preferLocalBin(env, process.cwd())
  assert.equal(
    _env.PATH,
    `${process.cwd()}/node_modules/.bin:${process.cwd()}:${env.PATH}`
  )
})

<<<<<<< HEAD
test('getVersion return version from package.json', () => {
  const packageJsonContent = fs.readFileSync('./package.json', 'utf8')
  const packageInfo = JSON.parse(packageJsonContent)

  assert.equal(getVersion(), packageInfo.version)
=======
test('camelToSnake()', () => {
  assert.equal(camelToSnake('verbose'), 'VERBOSE')
  assert.equal(camelToSnake('nothrow'), 'NOTHROW')
  assert.equal(camelToSnake('preferLocal'), 'PREFER_LOCAL')
  assert.equal(camelToSnake('someMoreBigStr'), 'SOME_MORE_BIG_STR')
})

test('snakeToCamel()', () => {
  assert.equal(snakeToCamel('VERBOSE'), 'verbose')
  assert.equal(snakeToCamel('NOTHROW'), 'nothrow')
  assert.equal(snakeToCamel('PREFER_LOCAL'), 'preferLocal')
  assert.equal(snakeToCamel('SOME_MORE_BIG_STR'), 'someMoreBigStr')
>>>>>>> f65342ec
})<|MERGE_RESOLUTION|>--- conflicted
+++ resolved
@@ -195,13 +195,12 @@
   )
 })
 
-<<<<<<< HEAD
 test('getVersion return version from package.json', () => {
   const packageJsonContent = fs.readFileSync('./package.json', 'utf8')
   const packageInfo = JSON.parse(packageJsonContent)
 
   assert.equal(getVersion(), packageInfo.version)
-=======
+
 test('camelToSnake()', () => {
   assert.equal(camelToSnake('verbose'), 'VERBOSE')
   assert.equal(camelToSnake('nothrow'), 'NOTHROW')
@@ -214,5 +213,4 @@
   assert.equal(snakeToCamel('NOTHROW'), 'nothrow')
   assert.equal(snakeToCamel('PREFER_LOCAL'), 'preferLocal')
   assert.equal(snakeToCamel('SOME_MORE_BIG_STR'), 'someMoreBigStr')
->>>>>>> f65342ec
 })