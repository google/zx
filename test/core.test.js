// Copyright 2021 Google LLC
//
// Licensed under the Apache License, Version 2.0 (the "License");
// you may not use this file except in compliance with the License.
// You may obtain a copy of the License at
//
//     https://www.apache.org/licenses/LICENSE-2.0
//
// Unless required by applicable law or agreed to in writing, software
// distributed under the License is distributed on an "AS IS" BASIS,
// WITHOUT WARRANTIES OR CONDITIONS OF ANY KIND, either express or implied.
// See the License for the specific language governing permissions and
// limitations under the License.

import assert from 'node:assert'
import { test, describe, before, after } from 'node:test'
import { inspect } from 'node:util'
import { basename } from 'node:path'
import { Readable, Writable } from 'node:stream'
import { Socket } from 'node:net'
import { ProcessPromise, ProcessOutput } from '../build/index.js'
import '../build/globals.js'

describe('core', () => {
  describe('$', () => {
    test('is a regular function', async () => {
      const _$ = $.bind(null)
      let foo = await _$`echo foo`
      assert.equal(foo.stdout, 'foo\n')
      assert.ok(typeof $.call === 'function')
      assert.ok(typeof $.apply === 'function')
    })

<<<<<<< HEAD
  test('env vars works', async () => {
    process.env.ZX_TEST_FOO = 'foo'
    const foo = await $`echo $ZX_TEST_FOO`
    assert.equal(foo.stdout, 'foo\n')
  })

  test('env vars is safe to pass', async () => {
    process.env.ZX_TEST_BAR = 'hi; exit 1'
    const bar = await $`echo $ZX_TEST_BAR`
    assert.equal(bar.stdout, 'hi; exit 1\n')
  })

  test('env configurable via opts', async () => {
    const baz = await $({
      env: { ZX_TEST_BAZ: 'baz' },
    })`echo $ZX_TEST_BAZ`
    assert.equal(baz.stdout, 'baz\n')
  })

  test('$.preferLocal preserves env', async () => {
    const path = await $({
      preferLocal: true,
    })`echo $PATH`
    assert(path.stdout.startsWith(`${process.cwd()}/node_modules/.bin:`))
  })
=======
    test('only stdout is used during command substitution', async () => {
      let hello = await $`echo Error >&2; echo Hello`
      let len = +(await $`echo ${hello} | wc -c`)
      assert.equal(len, 6)
    })

    test('env vars works', async () => {
      process.env.ZX_TEST_FOO = 'foo'
      let foo = await $`echo $ZX_TEST_FOO`
      assert.equal(foo.stdout, 'foo\n')
    })
>>>>>>> 01af3d50

    test('env vars is safe to pass', async () => {
      process.env.ZX_TEST_BAR = 'hi; exit 1'
      await $`echo $ZX_TEST_BAR`
    })

    test('arguments are quoted', async () => {
      let bar = 'bar"";baz!$#^$\'&*~*%)({}||\\/'
      assert.equal((await $`echo ${bar}`).stdout.trim(), bar)
    })

    test('undefined and empty string correctly quoted', async () => {
      assert.equal((await $`echo -n ${undefined}`).toString(), 'undefined')
      assert.equal((await $`echo -n ${''}`).toString(), '')
    })

    test.skip('handles multiline literals', async () => {
      assert.equal(
        (
          await $`echo foo
     bar
     "baz
      qux"
`
        ).toString(),
        'foo bar baz\n      qux\n'
      )
      assert.equal(
        (
          await $`echo foo \
                     bar \
                     baz \
`
        ).toString(),
        'foo bar baz\n'
      )
    })

    test('can create a dir with a space in the name', async () => {
      let name = 'foo bar'
      try {
        await $`mkdir /tmp/${name}`
      } catch {
        assert.unreachable()
      } finally {
        await fs.rmdir('/tmp/' + name)
      }
    })

    test('pipefail is on', async () => {
      let p
      try {
        p = await $`cat /dev/not_found | sort`
      } catch (e) {
        p = e
      }
      assert.notEqual(p.exitCode, 0)
    })

    test('toString() is called on arguments', async () => {
      let foo = 0
      let p = await $`echo ${foo}`
      assert.equal(p.stdout, '0\n')
    })

    test('can use array as an argument', async () => {
      let args = ['-n', 'foo']
      assert.equal((await $`echo ${args}`).toString(), 'foo')
    })

    test('requires $.shell to be specified', async () => {
      await within(() => {
        $.shell = undefined
        assert.throws(() => $`echo foo`, /shell/)
      })
    })

    test('malformed cmd error', async () => {
      assert.throws(() => $`\033`, /malformed/i)
    })

    test('snapshots works', async () => {
      await within(async () => {
        $.prefix += 'echo success;'
        let p = $`:`
        $.prefix += 'echo fail;'
        let out = await p
        assert.equal(out.stdout, 'success\n')
        assert.doesNotMatch(out.stdout, /fail/)
      })
    })

    test('$ thrown as error', async () => {
      let err
      try {
        await $`wtf`
      } catch (p) {
        err = p
      }
      assert.ok(err.exitCode > 0)
      assert.ok(err.stderr.includes('wtf: command not found'))
      assert.ok(err[inspect.custom]().includes('Command not found'))
    })

    test('error event is handled', async () => {
      await within(async () => {
        $.cwd = 'wtf'
        try {
          await $`pwd`
          assert.unreachable('should have thrown')
        } catch (err) {
          assert.ok(err instanceof ProcessOutput)
          assert.match(err.message, /No such file or directory/)
        }
      })
    })

    test('await $`cmd`.exitCode does not throw', async () => {
      assert.notEqual(await $`grep qwerty README.md`.exitCode, 0)
      assert.equal(await $`[[ -f README.md ]]`.exitCode, 0)
    })

    test('`$.sync()` provides synchronous API', () => {
      const o1 = $.sync`echo foo`
      const o2 = $({ sync: true })`echo foo`
      assert.equal(o1.stdout, 'foo\n')
      assert.equal(o2.stdout, 'foo\n')
    })

    describe('$({opts}) API', () => {
      test('provides presets', async () => {
        const $$ = $({ nothrow: true })
        assert.equal((await $$`exit 1`).exitCode, 1)
      })

      test('handles `input` option', async () => {
        const p1 = $({ input: 'foo' })`cat`
        const p2 = $({ input: Readable.from('bar') })`cat`
        const p3 = $({ input: Buffer.from('baz') })`cat`
        const p4 = $({ input: p3 })`cat`
        const p5 = $({ input: await p3 })`cat`

        assert.equal((await p1).stdout, 'foo')
        assert.equal((await p2).stdout, 'bar')
        assert.equal((await p3).stdout, 'baz')
        assert.equal((await p4).stdout, 'baz')
        assert.equal((await p5).stdout, 'baz')
      })

      test('handles `timeout` and `timeoutSignal`', async () => {
        let exitCode, signal
        try {
          await $({
            timeout: 10,
            timeoutSignal: 'SIGKILL',
          })`sleep 999`
        } catch (p) {
          exitCode = p.exitCode
          signal = p.signal
        }
        assert.equal(exitCode, null)
        assert.equal(signal, 'SIGKILL')
      })
    })

    test('accepts `stdio`', async () => {
      let p = $({ stdio: 'ignore' })`echo foo`

      assert.equal((await p).stdout, '')
    })
  })

  describe('ProcessPromise', () => {
    test('inherits native Promise', async () => {
      const p1 = $`echo 1`
      const p2 = p1.then((v) => v)
      const p3 = p2.then((v) => v)
      const p4 = p3.catch((v) => v)
      const p5 = p1.finally((v) => v)

      assert(p1 instanceof Promise)
      assert(p1 instanceof ProcessPromise)
      assert(p2 instanceof ProcessPromise)
      assert(p3 instanceof ProcessPromise)
      assert(p4 instanceof ProcessPromise)
      assert(p5 instanceof ProcessPromise)
      assert.ok(p1 !== p2)
      assert.ok(p2 !== p3)
      assert.ok(p3 !== p4)
      assert.ok(p5 !== p1)
    })

    test('resolves with ProcessOutput', async () => {
      const o = await $`echo foo`
      assert.ok(o instanceof ProcessOutput)
    })

    test('stdio() works', async () => {
      let p = $`printf foo`
      await p
      assert.throws(() => p.stdin)
      assert.equal((await p).stdout, 'foo')

      let b = $`read; printf $REPLY`
      b.stdin.write('bar\n')
      assert.equal((await b).stdout, 'bar')
    })

    describe('pipe() API', () => {
      test('is chainable', async () => {
        let { stdout } = await $`echo "hello"`
          .pipe($`awk '{print $1" world"}'`)
          .pipe($`tr '[a-z]' '[A-Z]'`)
        assert.equal(stdout, 'HELLO WORLD\n')
      })

      test('accepts Writable', async () => {
        let contents = ''
        let stream = new Writable({
          write: function (chunk, encoding, next) {
            contents += chunk.toString()
            next()
          },
        })
        let p = $`echo 'test'`.pipe(stream)
        await p
        assert.ok(p._piped)
        assert.equal(contents, 'test\n')
        assert.ok(p.stderr instanceof Socket)
      })

      test('accepts WriteStream', async () => {
        try {
          await $`echo foo`.pipe(fs.createWriteStream('/tmp/output.txt'))
          assert.equal(
            (await fs.readFile('/tmp/output.txt')).toString(),
            'foo\n'
          )

          let r = $`cat`
          fs.createReadStream('/tmp/output.txt').pipe(r.stdin)
          assert.equal((await r).stdout, 'foo\n')
        } finally {
          await fs.rm('/tmp/output.txt')
        }
      })

      test('checks argument type', async () => {
        let err
        try {
          $`echo 'test'`.pipe('str')
        } catch (p) {
          err = p
        }
        assert.equal(
          err.message,
          'The pipe() method does not take strings. Forgot $?'
        )
      })

      test('throws if already resolved', async (t) => {
        let ok = true
        let p = $`echo "Hello"`
        await p
        try {
          await p.pipe($`less`)
          ok = false
        } catch (err) {
          assert.equal(
            err.message,
            `The pipe() method shouldn't be called after promise is already resolved!`
          )
        }
        assert.ok(ok, 'Expected failure!')
      })
    })

    describe('abort()', () => {
      test('just works', async () => {
        const p = $({ detached: true })`sleep 999`
        setTimeout(() => p.abort(), 100)

        try {
          await p
          assert.unreachable('should have thrown')
        } catch ({ message }) {
          assert.match(message, /The operation was aborted/)
        }
      })

      test('accepts optional AbortController', async () => {
        const ac = new AbortController()
        const p = $({ ac, detached: true })`sleep 999`
        setTimeout(() => ac.abort(), 100)

        try {
          await p
          assert.unreachable('should have thrown')
        } catch ({ message }) {
          assert.match(message, /The operation was aborted/)
        }
      })

      test('accepts AbortController `signal` separately', async () => {
        const ac = new AbortController()
        const signal = ac.signal
        const p = $({ signal, detached: true })`sleep 999`
        setTimeout(() => ac.abort(), 100)

        try {
          await p
          assert.unreachable('should have thrown')
        } catch ({ message }) {
          assert.match(message, /The operation was aborted/)
        }
      })

      test('exposes `signal` property', async () => {
        const ac = new AbortController()
        const p = $({ ac, detached: true })`echo test`

        assert.equal(p.signal, ac.signal)
        await p
      })

      test('throws if the signal was previously aborted', async () => {
        const ac = new AbortController()
        const { signal } = ac
        ac.abort('reason')

        try {
          await $({ signal, detached: true })`sleep 999`
        } catch ({ message }) {
          assert.match(message, /The operation was aborted/)
        }
      })

      test('throws if the signal is controlled by another process', async () => {
        const ac = new AbortController()
        const { signal } = ac
        const p = $({ signal })`sleep 999`

        try {
          p.abort()
        } catch ({ message }) {
          assert.match(message, /The signal is controlled by another process./)
        }

        try {
          ac.abort()
          await p
        } catch ({ message }) {
          assert.match(message, /The operation was aborted/)
        }
      })
    })

    describe('kill()', () => {
      test('just works', async () => {
        let p = $`sleep 999`.nothrow()
        setTimeout(() => {
          p.kill()
        }, 100)
        await p
      })

      test('a signal is passed with kill() method', async () => {
        let p = $`while true; do :; done`
        setTimeout(() => p.kill('SIGKILL'), 100)
        let signal
        try {
          await p
        } catch (p) {
          signal = p.signal
        }
        assert.equal(signal, 'SIGKILL')
      })
    })

    test('quiet() mode is working', async () => {
      let stdout = ''
      let log = console.log
      console.log = (...args) => {
        stdout += args.join(' ')
      }
      await $`echo 'test'`.quiet()
      console.log = log
      assert.equal(stdout, '')
      {
        // Deprecated.
        let stdout = ''
        let log = console.log
        console.log = (...args) => {
          stdout += args.join(' ')
        }
        await quiet($`echo 'test'`)
        console.log = log
        assert.equal(stdout, '')
      }
    })

    test('nothrow() do not throw', async () => {
      let { exitCode } = await $`exit 42`.nothrow()
      assert.equal(exitCode, 42)
      {
        // Deprecated.
        let { exitCode } = await nothrow($`exit 42`)
        assert.equal(exitCode, 42)
      }
    })

    describe('halt()', () => {
      test('just works', async () => {
        let filepath = `/tmp/${Math.random().toString()}`
        let p = $`touch ${filepath}`.halt()
        await sleep(1)
        assert.ok(
          !fs.existsSync(filepath),
          'The cmd called, but it should not have been called'
        )
        await p.run()
        assert.ok(fs.existsSync(filepath), 'The cmd should have been called')
      })

      test('await on halted throws', async () => {
        let p = $`sleep 1`.halt()
        let ok = true
        try {
          await p
          ok = false
        } catch (err) {
          assert.equal(err.message, 'The process is halted!')
        }
        assert.ok(ok, 'Expected failure!')
      })
    })

    describe('timeout()', () => {
      test('expiration works', async () => {
        let exitCode, signal
        try {
          await $`sleep 1`.timeout(999)
        } catch (p) {
          exitCode = p.exitCode
          signal = p.signal
        }
        assert.equal(exitCode, undefined)
        assert.equal(signal, undefined)
      })

      test('accepts a signal opt', async () => {
        let exitCode, signal
        try {
          await $`sleep 999`.timeout(10, 'SIGKILL')
        } catch (p) {
          exitCode = p.exitCode
          signal = p.signal
        }
        assert.equal(exitCode, null)
        assert.equal(signal, 'SIGKILL')
      })
    })

    test('json()', async () => {
      assert.deepEqual(await $`echo '{"key":"value"}'`.json(), { key: 'value' })
    })

    test('text()', async () => {
      const p = $`echo foo`
      assert.equal(await p.text(), 'foo\n')
      assert.equal(await p.text('hex'), '666f6f0a')
    })

    test('lines()', async () => {
      const p = $`echo 'foo\nbar\r\nbaz'`
      assert.deepEqual(await p.lines(), ['foo', 'bar', 'baz'])
    })

    test('buffer()', async () => {
      assert.equal(
        (await $`echo foo`.buffer()).compare(Buffer.from('foo\n', 'utf-8')),
        0
      )
    })

    test('blob()', async () => {
      const p = $`echo foo`
      assert.equal(await (await p.blob()).text(), 'foo\n')
    })
  })

  describe('ProcessOutput', () => {
    test('toString()', async () => {
      const o = new ProcessOutput(null, null, '', '', 'foo\n')
      assert.equal(o.toString(), 'foo\n')
    })

    test('valueOf()', async () => {
      const o = new ProcessOutput(null, null, '', '', 'foo\n')
      assert.equal(o.valueOf(), 'foo')
      assert.ok(o == 'foo')
    })

    test('json()', async () => {
      const o = new ProcessOutput(null, null, '', '', '{"key":"value"}')
      assert.deepEqual(o.json(), { key: 'value' })
    })

    test('text()', async () => {
      const o = new ProcessOutput(null, null, '', '', 'foo\n')
      assert.equal(o.text(), 'foo\n')
      assert.equal(o.text('hex'), '666f6f0a')
    })

    test('lines()', async () => {
      const o = new ProcessOutput(null, null, '', '', 'foo\nbar\r\nbaz\n')
      assert.deepEqual(o.lines(), ['foo', 'bar', 'baz'])
    })

    test('buffer()', async () => {
      const o = new ProcessOutput(null, null, '', '', 'foo\n')
      assert.equal(o.buffer().compare(Buffer.from('foo\n', 'utf-8')), 0)
    })

    test('blob()', async () => {
      const o = new ProcessOutput(null, null, '', '', 'foo\n')
      assert.equal(await o.blob().text(), 'foo\n')

      const { Blob } = globalThis
      globalThis.Blob = undefined
      assert.throws(() => o.blob(), /Blob is not supported/)
      globalThis.Blob = Blob
    })
  })

  describe('cd()', () => {
    test('works with relative paths', async () => {
      let cwd = process.cwd()
      try {
        fs.mkdirpSync('/tmp/zx-cd-test/one/two')
        cd('/tmp/zx-cd-test/one/two')
        let p1 = $`pwd`
        assert.equal($.cwd, undefined)
        assert.ok(process.cwd().endsWith('/two'))

        cd('..')
        let p2 = $`pwd`
        assert.equal($.cwd, undefined)
        assert.ok(process.cwd().endsWith('/one'))

        cd('..')
        let p3 = $`pwd`
        assert.equal($.cwd, undefined)
        assert.ok(process.cwd().endsWith('/tmp/zx-cd-test'))

        const results = (await Promise.all([p1, p2, p3])).map((p) =>
          path.basename(p.stdout.trim())
        )
        assert.deepEqual(results, ['two', 'one', 'zx-cd-test'])
      } catch (e) {
        assert.ok(!e, e)
      } finally {
        fs.rmSync('/tmp/zx-cd-test', { recursive: true })
        cd(cwd)
      }
    })

    test('does not affect parallel contexts ($.cwdSyncHook enabled)', async () => {
      syncProcessCwd()
      const cwd = process.cwd()
      try {
        fs.mkdirpSync('/tmp/zx-cd-parallel/one/two')
        await Promise.all([
          within(async () => {
            assert.equal(process.cwd(), cwd)
            cd('/tmp/zx-cd-parallel/one')
            await sleep(Math.random() * 15)
            assert.ok(process.cwd().endsWith('/tmp/zx-cd-parallel/one'))
          }),
          within(async () => {
            assert.equal(process.cwd(), cwd)
            await sleep(Math.random() * 15)
            assert.equal(process.cwd(), cwd)
          }),
          within(async () => {
            assert.equal(process.cwd(), cwd)
            await sleep(Math.random() * 15)
            $.cwd = '/tmp/zx-cd-parallel/one/two'
            assert.equal(process.cwd(), cwd)
            assert.ok(
              (await $`pwd`).stdout
                .toString()
                .trim()
                .endsWith('/tmp/zx-cd-parallel/one/two')
            )
          }),
        ])
      } catch (e) {
        assert.ok(!e, e)
      } finally {
        fs.rmSync('/tmp/zx-cd-parallel', { recursive: true })
        cd(cwd)
        syncProcessCwd(false)
      }
    })

    test('fails on entering not existing dir', async () => {
      assert.throws(() => cd('/tmp/abra-kadabra'))
    })

    test('accepts ProcessOutput in addition to string', async () => {
      await within(async () => {
        const tmpDir = await $`mktemp -d`
        cd(tmpDir)
        assert.equal(
          basename(process.cwd()),
          basename(tmpDir.toString().trimEnd())
        )
      })
    })
  })

  describe('within()', () => {
    test('just works', async () => {
      let resolve, reject
      let promise = new Promise((...args) => ([resolve, reject] = args))

      function yes() {
        assert.equal($.verbose, true)
        resolve()
      }

      assert.equal($.verbose, false)

      within(() => {
        $.verbose = true
      })
      assert.equal($.verbose, false)

      within(async () => {
        $.verbose = true
        setTimeout(yes, 10)
      })
      assert.equal($.verbose, false)

      await promise
    })

    test('restores previous cwd', async () => {
      let resolve, reject
      let promise = new Promise((...args) => ([resolve, reject] = args))

      let pwd = await $`pwd`

      within(async () => {
        cd('/tmp')
        setTimeout(async () => {
          assert.ok((await $`pwd`).stdout.trim().endsWith('/tmp'))
          resolve()
        }, 1000)
      })

      assert.equal((await $`pwd`).stdout, pwd.stdout)
      await promise
    })

    test(`isolates nested context and returns cb result`, async () => {
      within(async () => {
        const res = await within(async () => {
          $.verbose = true

          return within(async () => {
            assert.equal($.verbose, true)
            $.verbose = false

            return within(async () => {
              assert.equal($.verbose, false)
              $.verbose = true
              return 'foo'
            })
          })
        })
        assert.equal($.verbose, false)
        assert.equal(res, 'foo')
      })
    })
  })

  describe('shell presets', () => {
    const originalWhichSync = which.sync
    before(() => {
      which.sync = (bin) => bin
    })
    after(() => {
      which.sync = originalWhichSync
      useBash()
    })

    test('usePwsh()', () => {
      usePwsh()
      assert.equal($.shell, 'pwsh')
      assert.equal($.prefix, '')
      assert.equal($.postfix, '; exit $LastExitCode')
      assert.equal($.quote, quotePowerShell)
    })

    test('usePowerShell()', () => {
      usePowerShell()
      assert.equal($.shell, 'powershell.exe')
      assert.equal($.prefix, '')
      assert.equal($.postfix, '; exit $LastExitCode')
      assert.equal($.quote, quotePowerShell)
    })

    test('useBash()', () => {
      useBash()
      assert.equal($.shell, 'bash')
      assert.equal($.prefix, 'set -euo pipefail;')
      assert.equal($.postfix, '')
      assert.equal($.quote, quote)
    })
  })
})<|MERGE_RESOLUTION|>--- conflicted
+++ resolved
@@ -31,33 +31,6 @@
       assert.ok(typeof $.apply === 'function')
     })
 
-<<<<<<< HEAD
-  test('env vars works', async () => {
-    process.env.ZX_TEST_FOO = 'foo'
-    const foo = await $`echo $ZX_TEST_FOO`
-    assert.equal(foo.stdout, 'foo\n')
-  })
-
-  test('env vars is safe to pass', async () => {
-    process.env.ZX_TEST_BAR = 'hi; exit 1'
-    const bar = await $`echo $ZX_TEST_BAR`
-    assert.equal(bar.stdout, 'hi; exit 1\n')
-  })
-
-  test('env configurable via opts', async () => {
-    const baz = await $({
-      env: { ZX_TEST_BAZ: 'baz' },
-    })`echo $ZX_TEST_BAZ`
-    assert.equal(baz.stdout, 'baz\n')
-  })
-
-  test('$.preferLocal preserves env', async () => {
-    const path = await $({
-      preferLocal: true,
-    })`echo $PATH`
-    assert(path.stdout.startsWith(`${process.cwd()}/node_modules/.bin:`))
-  })
-=======
     test('only stdout is used during command substitution', async () => {
       let hello = await $`echo Error >&2; echo Hello`
       let len = +(await $`echo ${hello} | wc -c`)
@@ -69,11 +42,11 @@
       let foo = await $`echo $ZX_TEST_FOO`
       assert.equal(foo.stdout, 'foo\n')
     })
->>>>>>> 01af3d50
-
-    test('env vars is safe to pass', async () => {
+
+    test('env vars are safe to pass', async () => {
       process.env.ZX_TEST_BAR = 'hi; exit 1'
-      await $`echo $ZX_TEST_BAR`
+      const bar = await $`echo $ZX_TEST_BAR`
+      assert.equal(bar.stdout, 'hi; exit 1\n')
     })
 
     test('arguments are quoted', async () => {
@@ -232,6 +205,20 @@
         }
         assert.equal(exitCode, null)
         assert.equal(signal, 'SIGKILL')
+      })
+      
+      test('`env` option', async () => {
+        const baz = await $({
+          env: { ZX_TEST_BAZ: 'baz' },
+        })`echo $ZX_TEST_BAZ`
+        assert.equal(baz.stdout, 'baz\n')
+      })
+      
+      test('`preferLocal` preserves env', async () => {
+        const path = await $({
+          preferLocal: true,
+        })`echo $PATH`
+        assert(path.stdout.startsWith(`${process.cwd()}/node_modules/.bin:`))
       })
     })
 
